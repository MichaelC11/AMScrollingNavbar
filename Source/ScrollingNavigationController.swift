import UIKit

/**
 Scrolling Navigation Bar delegate protocol
 */
@objc public protocol ScrollingNavigationControllerDelegate: NSObjectProtocol {
    /**
<<<<<<< HEAD
     Called when the state of the navigation bar changes
     */
    optional func scrollingNavigationController(controller: ScrollingNavigationController, didChangeState state: NavigationBarState)
=======
    Called when the state of the navigation bar changes
    */
    @objc optional func scrollingNavigationController(_ controller: ScrollingNavigationController, didChangeState state: NavigationBarState)
>>>>>>> 7b89685c
}

/**
 The state of the navigation bar

 - Collapsed: the navigation bar is fully collapsed
 - Expanded: the navigation bar is fully visible
 - Scrolling: the navigation bar is transitioning to either `Collapsed` or `Scrolling`
 */
@objc public enum NavigationBarState: Int {
    case collapsed, expanded, scrolling
}

/**
<<<<<<< HEAD
 A custom `UINavigationController` that enables the scrolling of the navigation bar alongside the
 scrolling of an observed content view
 */
public class ScrollingNavigationController: UINavigationController, UIGestureRecognizerDelegate {

    /**
     Returns the `NavigationBarState` of the navigation bar
     */
    public private(set) var state: NavigationBarState = .Expanded {
=======
A custom `UINavigationController` that enables the scrolling of the navigation bar alongside the
scrolling of an observed content view
*/
open class ScrollingNavigationController: UINavigationController, UIGestureRecognizerDelegate {

    /**
    Returns the `NavigationBarState` of the navigation bar
    */
    open fileprivate(set) var state: NavigationBarState = .expanded {
>>>>>>> 7b89685c
        didSet {
            if state != oldValue {
                scrollingNavbarDelegate?.scrollingNavigationController?(self, didChangeState: state)
            }
        }
    }

    /**
<<<<<<< HEAD
     Determines whether the navbar should scroll when the content inside the scrollview fits
     the view's size. Defaults to `false`
     */
    public var shouldScrollWhenContentFits = false
=======
    Determines whether the navbar should scroll when the content inside the scrollview fits
    the view's size. Defaults to `false`
    */
    open var shouldScrollWhenContentFits = false
>>>>>>> 7b89685c

    /**
     Determines if the navbar should expand once the application becomes active after entering background
     Defaults to `true`
     */
    open var expandOnActive = true

    /**
     Determines if the navbar scrolling is enabled.
     Defaults to `true`
     */
    open var scrollingEnabled = true

    /**
<<<<<<< HEAD
     The delegate for the scrolling navbar controller
     */
    public weak var scrollingNavbarDelegate: ScrollingNavigationControllerDelegate?
=======
    The delegate for the scrolling navbar controller
    */
    open weak var scrollingNavbarDelegate: ScrollingNavigationControllerDelegate?
>>>>>>> 7b89685c

    open fileprivate(set) var gestureRecognizer: UIPanGestureRecognizer?
    var delayDistance: CGFloat = 0
    var maxDelay: CGFloat = 0
    var scrollableView: UIView?
    var lastContentOffset = CGFloat(0.0)

    /**
     Start scrolling

     Enables the scrolling by observing a view

     - parameter scrollableView: The view with the scrolling content that will be observed
     - parameter delay: The delay expressed in points that determines the scrolling resistance. Defaults to `0`
<<<<<<< HEAD
     */
    public func followScrollView(scrollableView: UIView, delay: Double = 0) {
=======
    */
    open func followScrollView(_ scrollableView: UIView, delay: Double = 0) {
>>>>>>> 7b89685c
        self.scrollableView = scrollableView

        gestureRecognizer = UIPanGestureRecognizer(target: self, action: #selector(ScrollingNavigationController.handlePan(_:)))
        gestureRecognizer?.maximumNumberOfTouches = 1
        gestureRecognizer?.delegate = self
        scrollableView.addGestureRecognizer(gestureRecognizer!)

<<<<<<< HEAD
        NSNotificationCenter.defaultCenter().addObserver(self, selector: #selector(ScrollingNavigationController.didBecomeActive(_:)), name: UIApplicationDidBecomeActiveNotification, object: nil)
        NSNotificationCenter.defaultCenter().addObserver(self, selector: #selector(ScrollingNavigationController.didRotate(_:)), name: UIDeviceOrientationDidChangeNotification, object: nil)
        NSNotificationCenter.defaultCenter().addObserver(self, selector: #selector(ScrollingNavigationController.willChangeStatusBar), name: UIApplicationWillChangeStatusBarFrameNotification, object: nil)
=======
        NotificationCenter.default.addObserver(self, selector: #selector(ScrollingNavigationController.didBecomeActive(_:)), name: NSNotification.Name.UIApplicationDidBecomeActive, object: nil)
        NotificationCenter.default.addObserver(self, selector: #selector(ScrollingNavigationController.didRotate(_:)), name: NSNotification.Name.UIDeviceOrientationDidChange, object: nil)
>>>>>>> 7b89685c

        maxDelay = CGFloat(delay)
        delayDistance = CGFloat(delay)
        scrollingEnabled = true
    }

    /**
     Hide the navigation bar

     - parameter animated: If true the scrolling is animated. Defaults to `true`
<<<<<<< HEAD
     */
    public func hideNavbar(animated animated: Bool = true) {
        guard let _ = self.scrollableView, visibleViewController = self.visibleViewController else { return }
=======
    */
    public func hideNavbar(animated: Bool = true) {
        guard let _ = self.scrollableView, let visibleViewController = self.visibleViewController else { return }
>>>>>>> 7b89685c

        if state == .expanded {
            self.state = .scrolling
            UIView.animate(withDuration: animated ? 0.1 : 0, animations: { () -> Void in
                self.scrollWithDelta(self.fullNavbarHeight)
                visibleViewController.view.setNeedsLayout()
                if self.navigationBar.isTranslucent {
                    let currentOffset = self.contentOffset
                    self.scrollView()?.contentOffset = CGPoint(x: currentOffset.x, y: currentOffset.y + self.navbarHeight)
                }
<<<<<<< HEAD
            }) { _ in
                self.state = .Collapsed
=======
                }) { _ in
                    self.state = .collapsed
>>>>>>> 7b89685c
            }
        } else {
            updateNavbarAlpha()
        }
    }

    /**
     Show the navigation bar

     - parameter animated: If true the scrolling is animated. Defaults to `true`
<<<<<<< HEAD
     */
    public func showNavbar(animated animated: Bool = true) {
        guard let _ = self.scrollableView, visibleViewController = self.visibleViewController else { return }
=======
    */
    public func showNavbar(animated: Bool = true) {
        guard let _ = self.scrollableView, let visibleViewController = self.visibleViewController else { return }
>>>>>>> 7b89685c

        if state == .collapsed {
            gestureRecognizer?.isEnabled = false
            self.state = .scrolling
            UIView.animate(withDuration: animated ? 0.1 : 0, animations: {
                self.lastContentOffset = 0;
                self.delayDistance = -self.fullNavbarHeight
                self.scrollWithDelta(-self.fullNavbarHeight)
                visibleViewController.view.setNeedsLayout()
                if self.navigationBar.isTranslucent {
                    let currentOffset = self.contentOffset
                    self.scrollView()?.contentOffset = CGPoint(x: currentOffset.x, y: currentOffset.y - self.navbarHeight)
                }
<<<<<<< HEAD
            }) { _ in
                self.state = .Expanded
                self.gestureRecognizer?.enabled = true
=======
                }) { _ in
                    self.state = .expanded
                    self.gestureRecognizer?.isEnabled = true
>>>>>>> 7b89685c
            }
        } else {
            updateNavbarAlpha()
        }
    }

    /**
     Stop observing the view and reset the navigation bar
     */
    public func stopFollowingScrollView() {
        showNavbar(animated: false)
        if let gesture = gestureRecognizer {
            scrollableView?.removeGestureRecognizer(gesture)
        }
        scrollableView = .none
        gestureRecognizer = .none
        scrollingNavbarDelegate = .none
        scrollingEnabled = false

        let center = NotificationCenter.default
        center.removeObserver(self, name: NSNotification.Name.UIApplicationDidBecomeActive, object: nil)
        center.removeObserver(self, name: NSNotification.Name.UIDeviceOrientationDidChange, object: nil)
    }

    // MARK: - Gesture recognizer

    func handlePan(_ gesture: UIPanGestureRecognizer) {
        if gesture.state != .failed {
            if let superview = scrollableView?.superview {
                let translation = gesture.translation(in: superview)
                let delta = lastContentOffset - translation.y
                lastContentOffset = translation.y

                if shouldScrollWithDelta(delta) {
                    scrollWithDelta(delta)
                }
            }
        }

        if gesture.state == .ended || gesture.state == .cancelled || gesture.state == .failed {
            checkForPartialScroll()
            lastContentOffset = 0
        }
    }

    // MARK: - Rotation handler

<<<<<<< HEAD
    /// Handles the rotation of the device
    func didRotate(notification: NSNotification) {
=======
    func didRotate(_ notification: Notification) {
>>>>>>> 7b89685c
        showNavbar()
    }

    /**
     UIContentContainer protocol method.
     Will show the navigation bar upon rotation or changes in the trait sizes.
     */
    open override func viewWillTransition(to size: CGSize, with coordinator: UIViewControllerTransitionCoordinator) {
        super.viewWillTransition(to: size, with: coordinator)
        showNavbar()
    }

    // MARK: - Notification handler

<<<<<<< HEAD
    /// Handles when the application becomes active
    func didBecomeActive(notification: NSNotification) {
=======
    func didBecomeActive(_ notification: Notification) {
>>>>>>> 7b89685c
        if expandOnActive {
            showNavbar(animated: false)
        }
    }

    /// Handles when the status bar changes
    func willChangeStatusBar() {
        showNavbar(animated: true)
    }

    // MARK: - Scrolling functions

    private func shouldScrollWithDelta(_ delta: CGFloat) -> Bool {
        // Check for rubberbanding
        if delta < 0 {
            if let scrollableView = scrollableView , contentOffset.y + scrollableView.frame.size.height > contentSize.height && scrollableView.frame.size.height < contentSize.height {
                // Only if the content is big enough
                return false
            }
        } else {
            if contentOffset.y < 0 {
                return false
            }
        }
        return true
    }

    private func scrollWithDelta(_ delta: CGFloat) {
        var scrollDelta = delta
        let frame = navigationBar.frame

        // View scrolling up, hide the navbar
        if scrollDelta > 0 {
            // Update the delay
            delayDistance -= scrollDelta

            // Skip if the delay is not over yet
            if delayDistance > 0 {
                return
            }

            // No need to scroll if the content fits
            if !shouldScrollWhenContentFits && state != .collapsed &&
                (scrollableView?.frame.size.height)! >= contentSize.height {
                return
            }

            // Compute the bar position
            if frame.origin.y - scrollDelta < -deltaLimit {
                scrollDelta = frame.origin.y + deltaLimit
            }

            // Detect when the bar is completely collapsed
            if frame.origin.y <= -deltaLimit {
                state = .collapsed
                delayDistance = maxDelay
            } else {
                state = .scrolling
            }
        }

        if scrollDelta < 0 {
            // Update the delay
            delayDistance += scrollDelta

            // Skip if the delay is not over yet
            if delayDistance > 0 && maxDelay < contentOffset.y {
                return
            }

            // Compute the bar position
            if frame.origin.y - scrollDelta > statusBarHeight {
                scrollDelta = frame.origin.y - statusBarHeight
            }

            // Detect when the bar is completely expanded
            if frame.origin.y >= statusBarHeight {
                state = .expanded
                delayDistance = maxDelay
            } else {
                state = .scrolling
            }
        }

        updateSizing(scrollDelta)
        updateNavbarAlpha()
        restoreContentOffset(scrollDelta)
    }

    private func updateSizing(_ delta: CGFloat) {
        guard let topViewController = self.topViewController else { return }

        var frame = navigationBar.frame

        // Move the navigation bar
        frame.origin = CGPoint(x: frame.origin.x, y: frame.origin.y - delta)
        navigationBar.frame = frame

        // Resize the view if the navigation bar is not translucent
        if !navigationBar.isTranslucent {
            let navBarY = navigationBar.frame.origin.y + navigationBar.frame.size.height
            frame = topViewController.view.frame
            frame.origin = CGPoint(x: frame.origin.x, y: navBarY)
            frame.size = CGSize(width: frame.size.width, height: view.frame.size.height - (navBarY) - tabBarOffset)
            topViewController.view.frame = frame
        } else {
            adjustContentInsets()
        }
    }

    private func adjustContentInsets() {
        if let view = scrollView() as? UICollectionView {
            view.contentInset.top = navigationBar.frame.origin.y + navigationBar.frame.size.height
            // When this is called by `hideNavbar(_:)` or `showNavbar(_:)`, the sticky header reamins still
            // even if the content inset changed. This triggers a fake scroll, fixing the header's position
            view.setContentOffset(CGPoint(x: contentOffset.x, y: contentOffset.y - 0.1), animated: false)
        }
    }

    private func restoreContentOffset(_ delta: CGFloat) {
        if navigationBar.isTranslucent || delta == 0 {
            return
        }

        // Hold the scroll steady until the navbar appears/disappears
        if let scrollView = scrollView() {
            scrollView.setContentOffset(CGPoint(x: contentOffset.x, y: contentOffset.y - delta), animated: false)
        }
    }

    private func checkForPartialScroll() {
        let frame = navigationBar.frame
        var duration = TimeInterval(0)
        var delta = CGFloat(0.0)

        // Scroll back down
        if navigationBar.frame.origin.y >= (statusBarHeight - (frame.size.height / 2)) {
            delta = frame.origin.y - statusBarHeight
            duration = TimeInterval(abs((delta / (frame.size.height / 2)) * 0.2))
            state = .expanded
        } else {
            // Scroll up
            delta = frame.origin.y + deltaLimit
            duration = TimeInterval(abs((delta / (frame.size.height / 2)) * 0.2))
            state = .collapsed
        }

        delayDistance = maxDelay

        UIView.animate(withDuration: duration, delay: 0, options: UIViewAnimationOptions.beginFromCurrentState, animations: {
            self.updateSizing(delta)
            self.updateNavbarAlpha()
            }, completion: nil)
    }

    private func updateNavbarAlpha() {
        guard let navigationItem = visibleViewController?.navigationItem else { return }

        let frame = navigationBar.frame

        // Change the alpha channel of every item on the navbr
        let alpha = (frame.origin.y + deltaLimit) / frame.size.height

        // Hide all the possible titles
        navigationItem.titleView?.alpha = alpha
        navigationBar.tintColor = navigationBar.tintColor.withAlphaComponent(alpha)
        if let titleColor = navigationBar.titleTextAttributes?[NSForegroundColorAttributeName] as? UIColor {
            navigationBar.titleTextAttributes?[NSForegroundColorAttributeName] = titleColor.withAlphaComponent(alpha)
        } else {
            navigationBar.titleTextAttributes?[NSForegroundColorAttributeName] = UIColor.black.withAlphaComponent(alpha)
        }

        // Hide all possible button items and navigation items
        func shouldHideView(_ view: UIView) -> Bool {
            let className = view.classForCoder.description()
            return className == "UINavigationButton" ||
                className == "UINavigationItemView" ||
                className == "UIImageView" ||
                className == "UISegmentedControl"
        }
        navigationBar.subviews
            .filter(shouldHideView)
            .forEach { $0.alpha = alpha }

        // Hide the left items
        navigationItem.leftBarButtonItem?.customView?.alpha = alpha
        if let leftItems = navigationItem.leftBarButtonItems {
            leftItems.forEach { $0.customView?.alpha = alpha }
        }

        // Hide the right items
        navigationItem.rightBarButtonItem?.customView?.alpha = alpha
        if let leftItems = navigationItem.rightBarButtonItems {
            leftItems.forEach { $0.customView?.alpha = alpha }
        }
    }

    // MARK: - UIGestureRecognizerDelegate

<<<<<<< HEAD
    /**
     UIGestureRecognizerDelegate function. Enables the scrolling of both the content and the navigation bar
     */
    public func gestureRecognizer(gestureRecognizer: UIGestureRecognizer, shouldRecognizeSimultaneouslyWithGestureRecognizer otherGestureRecognizer: UIGestureRecognizer) -> Bool {
=======
    /** 
    UIGestureRecognizerDelegate function. Enables the scrolling of both the content and the navigation bar
    */
    public func gestureRecognizer(_ gestureRecognizer: UIGestureRecognizer, shouldRecognizeSimultaneouslyWith otherGestureRecognizer: UIGestureRecognizer) -> Bool {
>>>>>>> 7b89685c
        return true
    }
    
    /**
     UIGestureRecognizerDelegate function. Only scrolls the navigation bar with the content when `scrollingEnabled` is true
     */
    public func gestureRecognizer(_ gestureRecognizer: UIGestureRecognizer, shouldReceive touch: UITouch) -> Bool {
        return scrollingEnabled
    }
    
    deinit {
        NSNotificationCenter.defaultCenter().removeObserver(self)
    }
    
}<|MERGE_RESOLUTION|>--- conflicted
+++ resolved
@@ -4,501 +4,430 @@
  Scrolling Navigation Bar delegate protocol
  */
 @objc public protocol ScrollingNavigationControllerDelegate: NSObjectProtocol {
-    /**
-<<<<<<< HEAD
-     Called when the state of the navigation bar changes
-     */
-    optional func scrollingNavigationController(controller: ScrollingNavigationController, didChangeState state: NavigationBarState)
-=======
-    Called when the state of the navigation bar changes
-    */
-    @objc optional func scrollingNavigationController(_ controller: ScrollingNavigationController, didChangeState state: NavigationBarState)
->>>>>>> 7b89685c
+  /**
+   Called when the state of the navigation bar changes
+   */
+  @objc optional func scrollingNavigationController(_ controller: ScrollingNavigationController, didChangeState state: NavigationBarState)
+
+  /**
+   Called when the state of the navigation bar is about to change
+   */
+  @objc optional func scrollingNavigationController(_ controller: ScrollingNavigationController, willChangeState state: NavigationBarState)
+
 }
 
 /**
  The state of the navigation bar
 
- - Collapsed: the navigation bar is fully collapsed
- - Expanded: the navigation bar is fully visible
- - Scrolling: the navigation bar is transitioning to either `Collapsed` or `Scrolling`
+ - collapsed: the navigation bar is fully collapsed
+ - expanded: the navigation bar is fully visible
+ - scrolling: the navigation bar is transitioning to either `Collapsed` or `Scrolling`
  */
 @objc public enum NavigationBarState: Int {
-    case collapsed, expanded, scrolling
+  case collapsed, expanded, scrolling
 }
 
 /**
-<<<<<<< HEAD
  A custom `UINavigationController` that enables the scrolling of the navigation bar alongside the
  scrolling of an observed content view
  */
-public class ScrollingNavigationController: UINavigationController, UIGestureRecognizerDelegate {
-
-    /**
-     Returns the `NavigationBarState` of the navigation bar
-     */
-    public private(set) var state: NavigationBarState = .Expanded {
-=======
-A custom `UINavigationController` that enables the scrolling of the navigation bar alongside the
-scrolling of an observed content view
-*/
 open class ScrollingNavigationController: UINavigationController, UIGestureRecognizerDelegate {
 
-    /**
-    Returns the `NavigationBarState` of the navigation bar
-    */
-    open fileprivate(set) var state: NavigationBarState = .expanded {
->>>>>>> 7b89685c
-        didSet {
-            if state != oldValue {
-                scrollingNavbarDelegate?.scrollingNavigationController?(self, didChangeState: state)
-            }
+  /**
+   Returns the `NavigationBarState` of the navigation bar
+   */
+  open fileprivate(set) var state: NavigationBarState = .expanded {
+    willSet {
+      if state != newValue {
+        scrollingNavbarDelegate?.scrollingNavigationController?(self, willChangeState: newValue)
+      }
+    }
+    didSet {
+      if state != oldValue {
+        scrollingNavbarDelegate?.scrollingNavigationController?(self, didChangeState: state)
+      }
+    }
+  }
+
+  /**
+   Determines whether the navbar should scroll when the content inside the scrollview fits
+   the view's size. Defaults to `false`
+   */
+  open var shouldScrollWhenContentFits = false
+
+  /**
+   Determines if the navbar should expand once the application becomes active after entering background
+   Defaults to `true`
+   */
+  open var expandOnActive = true
+
+  /**
+   Determines if the navbar scrolling is enabled.
+   Defaults to `true`
+   */
+  open var scrollingEnabled = true
+
+  /**
+   The delegate for the scrolling navbar controller
+   */
+  open weak var scrollingNavbarDelegate: ScrollingNavigationControllerDelegate?
+
+  open fileprivate(set) var gestureRecognizer: UIPanGestureRecognizer?
+  var delayDistance: CGFloat = 0
+  var maxDelay: CGFloat = 0
+  var scrollableView: UIView?
+  var lastContentOffset = CGFloat(0.0)
+
+  /**
+   Start scrolling
+
+   Enables the scrolling by observing a view
+
+   - parameter scrollableView: The view with the scrolling content that will be observed
+   - parameter delay: The delay expressed in points that determines the scrolling resistance. Defaults to `0`
+   */
+  open func followScrollView(_ scrollableView: UIView, delay: Double = 0) {
+    self.scrollableView = scrollableView
+
+    gestureRecognizer = UIPanGestureRecognizer(target: self, action: #selector(ScrollingNavigationController.handlePan(_:)))
+    gestureRecognizer?.maximumNumberOfTouches = 1
+    gestureRecognizer?.delegate = self
+    scrollableView.addGestureRecognizer(gestureRecognizer!)
+
+    NotificationCenter.default.addObserver(self, selector: #selector(ScrollingNavigationController.didBecomeActive(_:)), name: NSNotification.Name.UIApplicationDidBecomeActive, object: nil)
+    NotificationCenter.default.addObserver(self, selector: #selector(ScrollingNavigationController.didRotate(_:)), name: NSNotification.Name.UIDeviceOrientationDidChange, object: nil)
+
+    maxDelay = CGFloat(delay)
+    delayDistance = CGFloat(delay)
+    scrollingEnabled = true
+  }
+
+  /**
+   Hide the navigation bar
+
+   - parameter animated: If true the scrolling is animated. Defaults to `true`
+   */
+  public func hideNavbar(animated: Bool = true) {
+    guard let _ = self.scrollableView, let visibleViewController = self.visibleViewController else { return }
+
+    if state == .expanded {
+      self.state = .scrolling
+      UIView.animate(withDuration: animated ? 0.1 : 0, animations: { () -> Void in
+        self.scrollWithDelta(self.fullNavbarHeight)
+        visibleViewController.view.setNeedsLayout()
+        if self.navigationBar.isTranslucent {
+          let currentOffset = self.contentOffset
+          self.scrollView()?.contentOffset = CGPoint(x: currentOffset.x, y: currentOffset.y + self.navbarHeight)
         }
-    }
-
-    /**
-<<<<<<< HEAD
-     Determines whether the navbar should scroll when the content inside the scrollview fits
-     the view's size. Defaults to `false`
-     */
-    public var shouldScrollWhenContentFits = false
-=======
-    Determines whether the navbar should scroll when the content inside the scrollview fits
-    the view's size. Defaults to `false`
-    */
-    open var shouldScrollWhenContentFits = false
->>>>>>> 7b89685c
-
-    /**
-     Determines if the navbar should expand once the application becomes active after entering background
-     Defaults to `true`
-     */
-    open var expandOnActive = true
-
-    /**
-     Determines if the navbar scrolling is enabled.
-     Defaults to `true`
-     */
-    open var scrollingEnabled = true
-
-    /**
-<<<<<<< HEAD
-     The delegate for the scrolling navbar controller
-     */
-    public weak var scrollingNavbarDelegate: ScrollingNavigationControllerDelegate?
-=======
-    The delegate for the scrolling navbar controller
-    */
-    open weak var scrollingNavbarDelegate: ScrollingNavigationControllerDelegate?
->>>>>>> 7b89685c
-
-    open fileprivate(set) var gestureRecognizer: UIPanGestureRecognizer?
-    var delayDistance: CGFloat = 0
-    var maxDelay: CGFloat = 0
-    var scrollableView: UIView?
-    var lastContentOffset = CGFloat(0.0)
-
-    /**
-     Start scrolling
-
-     Enables the scrolling by observing a view
-
-     - parameter scrollableView: The view with the scrolling content that will be observed
-     - parameter delay: The delay expressed in points that determines the scrolling resistance. Defaults to `0`
-<<<<<<< HEAD
-     */
-    public func followScrollView(scrollableView: UIView, delay: Double = 0) {
-=======
-    */
-    open func followScrollView(_ scrollableView: UIView, delay: Double = 0) {
->>>>>>> 7b89685c
-        self.scrollableView = scrollableView
-
-        gestureRecognizer = UIPanGestureRecognizer(target: self, action: #selector(ScrollingNavigationController.handlePan(_:)))
-        gestureRecognizer?.maximumNumberOfTouches = 1
-        gestureRecognizer?.delegate = self
-        scrollableView.addGestureRecognizer(gestureRecognizer!)
-
-<<<<<<< HEAD
-        NSNotificationCenter.defaultCenter().addObserver(self, selector: #selector(ScrollingNavigationController.didBecomeActive(_:)), name: UIApplicationDidBecomeActiveNotification, object: nil)
-        NSNotificationCenter.defaultCenter().addObserver(self, selector: #selector(ScrollingNavigationController.didRotate(_:)), name: UIDeviceOrientationDidChangeNotification, object: nil)
-        NSNotificationCenter.defaultCenter().addObserver(self, selector: #selector(ScrollingNavigationController.willChangeStatusBar), name: UIApplicationWillChangeStatusBarFrameNotification, object: nil)
-=======
-        NotificationCenter.default.addObserver(self, selector: #selector(ScrollingNavigationController.didBecomeActive(_:)), name: NSNotification.Name.UIApplicationDidBecomeActive, object: nil)
-        NotificationCenter.default.addObserver(self, selector: #selector(ScrollingNavigationController.didRotate(_:)), name: NSNotification.Name.UIDeviceOrientationDidChange, object: nil)
->>>>>>> 7b89685c
-
-        maxDelay = CGFloat(delay)
-        delayDistance = CGFloat(delay)
-        scrollingEnabled = true
-    }
-
-    /**
-     Hide the navigation bar
-
-     - parameter animated: If true the scrolling is animated. Defaults to `true`
-<<<<<<< HEAD
-     */
-    public func hideNavbar(animated animated: Bool = true) {
-        guard let _ = self.scrollableView, visibleViewController = self.visibleViewController else { return }
-=======
-    */
-    public func hideNavbar(animated: Bool = true) {
-        guard let _ = self.scrollableView, let visibleViewController = self.visibleViewController else { return }
->>>>>>> 7b89685c
-
-        if state == .expanded {
-            self.state = .scrolling
-            UIView.animate(withDuration: animated ? 0.1 : 0, animations: { () -> Void in
-                self.scrollWithDelta(self.fullNavbarHeight)
-                visibleViewController.view.setNeedsLayout()
-                if self.navigationBar.isTranslucent {
-                    let currentOffset = self.contentOffset
-                    self.scrollView()?.contentOffset = CGPoint(x: currentOffset.x, y: currentOffset.y + self.navbarHeight)
-                }
-<<<<<<< HEAD
-            }) { _ in
-                self.state = .Collapsed
-=======
-                }) { _ in
-                    self.state = .collapsed
->>>>>>> 7b89685c
-            }
-        } else {
-            updateNavbarAlpha()
+      }) { _ in
+        self.state = .collapsed
+      }
+    } else {
+      updateNavbarAlpha()
+    }
+  }
+
+  /**
+   Show the navigation bar
+
+   - parameter animated: If true the scrolling is animated. Defaults to `true`
+   */
+  public func showNavbar(animated: Bool = true) {
+    guard let _ = self.scrollableView, let visibleViewController = self.visibleViewController else { return }
+
+    if state == .collapsed {
+      gestureRecognizer?.isEnabled = false
+      self.state = .scrolling
+      UIView.animate(withDuration: animated ? 0.1 : 0, animations: {
+        self.lastContentOffset = 0;
+        self.delayDistance = -self.fullNavbarHeight
+        self.scrollWithDelta(-self.fullNavbarHeight)
+        visibleViewController.view.setNeedsLayout()
+        if self.navigationBar.isTranslucent {
+          let currentOffset = self.contentOffset
+          self.scrollView()?.contentOffset = CGPoint(x: currentOffset.x, y: currentOffset.y - self.navbarHeight)
         }
-    }
-
-    /**
-     Show the navigation bar
-
-     - parameter animated: If true the scrolling is animated. Defaults to `true`
-<<<<<<< HEAD
-     */
-    public func showNavbar(animated animated: Bool = true) {
-        guard let _ = self.scrollableView, visibleViewController = self.visibleViewController else { return }
-=======
-    */
-    public func showNavbar(animated: Bool = true) {
-        guard let _ = self.scrollableView, let visibleViewController = self.visibleViewController else { return }
->>>>>>> 7b89685c
-
-        if state == .collapsed {
-            gestureRecognizer?.isEnabled = false
-            self.state = .scrolling
-            UIView.animate(withDuration: animated ? 0.1 : 0, animations: {
-                self.lastContentOffset = 0;
-                self.delayDistance = -self.fullNavbarHeight
-                self.scrollWithDelta(-self.fullNavbarHeight)
-                visibleViewController.view.setNeedsLayout()
-                if self.navigationBar.isTranslucent {
-                    let currentOffset = self.contentOffset
-                    self.scrollView()?.contentOffset = CGPoint(x: currentOffset.x, y: currentOffset.y - self.navbarHeight)
-                }
-<<<<<<< HEAD
-            }) { _ in
-                self.state = .Expanded
-                self.gestureRecognizer?.enabled = true
-=======
-                }) { _ in
-                    self.state = .expanded
-                    self.gestureRecognizer?.isEnabled = true
->>>>>>> 7b89685c
-            }
-        } else {
-            updateNavbarAlpha()
+      }) { _ in
+        self.state = .expanded
+        self.gestureRecognizer?.isEnabled = true
+      }
+    } else {
+      updateNavbarAlpha()
+    }
+  }
+
+  /**
+   Stop observing the view and reset the navigation bar
+   */
+  public func stopFollowingScrollView() {
+    showNavbar(animated: false)
+    if let gesture = gestureRecognizer {
+      scrollableView?.removeGestureRecognizer(gesture)
+    }
+    scrollableView = .none
+    gestureRecognizer = .none
+    scrollingNavbarDelegate = .none
+    scrollingEnabled = false
+
+    let center = NotificationCenter.default
+    center.removeObserver(self, name: NSNotification.Name.UIApplicationDidBecomeActive, object: nil)
+    center.removeObserver(self, name: NSNotification.Name.UIDeviceOrientationDidChange, object: nil)
+  }
+
+  // MARK: - Gesture recognizer
+
+  func handlePan(_ gesture: UIPanGestureRecognizer) {
+    if gesture.state != .failed {
+      if let superview = scrollableView?.superview {
+        let translation = gesture.translation(in: superview)
+        let delta = lastContentOffset - translation.y
+        lastContentOffset = translation.y
+
+        if shouldScrollWithDelta(delta) {
+          scrollWithDelta(delta)
         }
-    }
-
-    /**
-     Stop observing the view and reset the navigation bar
-     */
-    public func stopFollowingScrollView() {
-        showNavbar(animated: false)
-        if let gesture = gestureRecognizer {
-            scrollableView?.removeGestureRecognizer(gesture)
-        }
-        scrollableView = .none
-        gestureRecognizer = .none
-        scrollingNavbarDelegate = .none
-        scrollingEnabled = false
-
-        let center = NotificationCenter.default
-        center.removeObserver(self, name: NSNotification.Name.UIApplicationDidBecomeActive, object: nil)
-        center.removeObserver(self, name: NSNotification.Name.UIDeviceOrientationDidChange, object: nil)
-    }
-
-    // MARK: - Gesture recognizer
-
-    func handlePan(_ gesture: UIPanGestureRecognizer) {
-        if gesture.state != .failed {
-            if let superview = scrollableView?.superview {
-                let translation = gesture.translation(in: superview)
-                let delta = lastContentOffset - translation.y
-                lastContentOffset = translation.y
-
-                if shouldScrollWithDelta(delta) {
-                    scrollWithDelta(delta)
-                }
-            }
-        }
-
-        if gesture.state == .ended || gesture.state == .cancelled || gesture.state == .failed {
-            checkForPartialScroll()
-            lastContentOffset = 0
-        }
-    }
-
-    // MARK: - Rotation handler
-
-<<<<<<< HEAD
-    /// Handles the rotation of the device
-    func didRotate(notification: NSNotification) {
-=======
-    func didRotate(_ notification: Notification) {
->>>>>>> 7b89685c
-        showNavbar()
-    }
-
-    /**
-     UIContentContainer protocol method.
-     Will show the navigation bar upon rotation or changes in the trait sizes.
-     */
-    open override func viewWillTransition(to size: CGSize, with coordinator: UIViewControllerTransitionCoordinator) {
-        super.viewWillTransition(to: size, with: coordinator)
-        showNavbar()
-    }
-
-    // MARK: - Notification handler
-
-<<<<<<< HEAD
-    /// Handles when the application becomes active
-    func didBecomeActive(notification: NSNotification) {
-=======
-    func didBecomeActive(_ notification: Notification) {
->>>>>>> 7b89685c
-        if expandOnActive {
-            showNavbar(animated: false)
-        }
-    }
-
-    /// Handles when the status bar changes
-    func willChangeStatusBar() {
-        showNavbar(animated: true)
-    }
-
-    // MARK: - Scrolling functions
-
-    private func shouldScrollWithDelta(_ delta: CGFloat) -> Bool {
-        // Check for rubberbanding
-        if delta < 0 {
-            if let scrollableView = scrollableView , contentOffset.y + scrollableView.frame.size.height > contentSize.height && scrollableView.frame.size.height < contentSize.height {
-                // Only if the content is big enough
-                return false
-            }
-        } else {
-            if contentOffset.y < 0 {
-                return false
-            }
-        }
-        return true
-    }
-
-    private func scrollWithDelta(_ delta: CGFloat) {
-        var scrollDelta = delta
-        let frame = navigationBar.frame
-
-        // View scrolling up, hide the navbar
-        if scrollDelta > 0 {
-            // Update the delay
-            delayDistance -= scrollDelta
-
-            // Skip if the delay is not over yet
-            if delayDistance > 0 {
-                return
-            }
-
-            // No need to scroll if the content fits
-            if !shouldScrollWhenContentFits && state != .collapsed &&
-                (scrollableView?.frame.size.height)! >= contentSize.height {
-                return
-            }
-
-            // Compute the bar position
-            if frame.origin.y - scrollDelta < -deltaLimit {
-                scrollDelta = frame.origin.y + deltaLimit
-            }
-
-            // Detect when the bar is completely collapsed
-            if frame.origin.y <= -deltaLimit {
-                state = .collapsed
-                delayDistance = maxDelay
-            } else {
-                state = .scrolling
-            }
-        }
-
-        if scrollDelta < 0 {
-            // Update the delay
-            delayDistance += scrollDelta
-
-            // Skip if the delay is not over yet
-            if delayDistance > 0 && maxDelay < contentOffset.y {
-                return
-            }
-
-            // Compute the bar position
-            if frame.origin.y - scrollDelta > statusBarHeight {
-                scrollDelta = frame.origin.y - statusBarHeight
-            }
-
-            // Detect when the bar is completely expanded
-            if frame.origin.y >= statusBarHeight {
-                state = .expanded
-                delayDistance = maxDelay
-            } else {
-                state = .scrolling
-            }
-        }
-
-        updateSizing(scrollDelta)
-        updateNavbarAlpha()
-        restoreContentOffset(scrollDelta)
-    }
-
-    private func updateSizing(_ delta: CGFloat) {
-        guard let topViewController = self.topViewController else { return }
-
-        var frame = navigationBar.frame
-
-        // Move the navigation bar
-        frame.origin = CGPoint(x: frame.origin.x, y: frame.origin.y - delta)
-        navigationBar.frame = frame
-
-        // Resize the view if the navigation bar is not translucent
-        if !navigationBar.isTranslucent {
-            let navBarY = navigationBar.frame.origin.y + navigationBar.frame.size.height
-            frame = topViewController.view.frame
-            frame.origin = CGPoint(x: frame.origin.x, y: navBarY)
-            frame.size = CGSize(width: frame.size.width, height: view.frame.size.height - (navBarY) - tabBarOffset)
-            topViewController.view.frame = frame
-        } else {
-            adjustContentInsets()
-        }
-    }
-
-    private func adjustContentInsets() {
-        if let view = scrollView() as? UICollectionView {
-            view.contentInset.top = navigationBar.frame.origin.y + navigationBar.frame.size.height
-            // When this is called by `hideNavbar(_:)` or `showNavbar(_:)`, the sticky header reamins still
-            // even if the content inset changed. This triggers a fake scroll, fixing the header's position
-            view.setContentOffset(CGPoint(x: contentOffset.x, y: contentOffset.y - 0.1), animated: false)
-        }
-    }
-
-    private func restoreContentOffset(_ delta: CGFloat) {
-        if navigationBar.isTranslucent || delta == 0 {
-            return
-        }
-
-        // Hold the scroll steady until the navbar appears/disappears
-        if let scrollView = scrollView() {
-            scrollView.setContentOffset(CGPoint(x: contentOffset.x, y: contentOffset.y - delta), animated: false)
-        }
-    }
-
-    private func checkForPartialScroll() {
-        let frame = navigationBar.frame
-        var duration = TimeInterval(0)
-        var delta = CGFloat(0.0)
-
-        // Scroll back down
-        if navigationBar.frame.origin.y >= (statusBarHeight - (frame.size.height / 2)) {
-            delta = frame.origin.y - statusBarHeight
-            duration = TimeInterval(abs((delta / (frame.size.height / 2)) * 0.2))
-            state = .expanded
-        } else {
-            // Scroll up
-            delta = frame.origin.y + deltaLimit
-            duration = TimeInterval(abs((delta / (frame.size.height / 2)) * 0.2))
-            state = .collapsed
-        }
-
+      }
+    }
+
+    if gesture.state == .ended || gesture.state == .cancelled || gesture.state == .failed {
+      checkForPartialScroll()
+      lastContentOffset = 0
+    }
+  }
+
+  // MARK: - Rotation handler
+
+  func didRotate(_ notification: Notification) {
+    showNavbar()
+  }
+
+  /**
+   UIContentContainer protocol method.
+   Will show the navigation bar upon rotation or changes in the trait sizes.
+   */
+  open override func viewWillTransition(to size: CGSize, with coordinator: UIViewControllerTransitionCoordinator) {
+    super.viewWillTransition(to: size, with: coordinator)
+    showNavbar()
+  }
+
+  // MARK: - Notification handler
+
+  func didBecomeActive(_ notification: Notification) {
+    if expandOnActive {
+      showNavbar(animated: false)
+    }
+  }
+
+  /// Handles when the status bar changes
+  func willChangeStatusBar() {
+    showNavbar(animated: true)
+  }
+
+  // MARK: - Scrolling functions
+
+  private func shouldScrollWithDelta(_ delta: CGFloat) -> Bool {
+    // Check for rubberbanding
+    if delta < 0 {
+      if let scrollableView = scrollableView , contentOffset.y + scrollableView.frame.size.height > contentSize.height && scrollableView.frame.size.height < contentSize.height {
+        // Only if the content is big enough
+        return false
+      }
+    } else {
+      if contentOffset.y < 0 {
+        return false
+      }
+    }
+    return true
+  }
+
+  private func scrollWithDelta(_ delta: CGFloat) {
+    var scrollDelta = delta
+    let frame = navigationBar.frame
+
+    // View scrolling up, hide the navbar
+    if scrollDelta > 0 {
+      // Update the delay
+      delayDistance -= scrollDelta
+
+      // Skip if the delay is not over yet
+      if delayDistance > 0 {
+        return
+      }
+
+      // No need to scroll if the content fits
+      if !shouldScrollWhenContentFits && state != .collapsed &&
+        (scrollableView?.frame.size.height)! >= contentSize.height {
+        return
+      }
+
+      // Compute the bar position
+      if frame.origin.y - scrollDelta < -deltaLimit {
+        scrollDelta = frame.origin.y + deltaLimit
+      }
+
+      // Detect when the bar is completely collapsed
+      if frame.origin.y <= -deltaLimit {
+        state = .collapsed
         delayDistance = maxDelay
-
-        UIView.animate(withDuration: duration, delay: 0, options: UIViewAnimationOptions.beginFromCurrentState, animations: {
-            self.updateSizing(delta)
-            self.updateNavbarAlpha()
-            }, completion: nil)
-    }
-
-    private func updateNavbarAlpha() {
-        guard let navigationItem = visibleViewController?.navigationItem else { return }
-
-        let frame = navigationBar.frame
-
-        // Change the alpha channel of every item on the navbr
-        let alpha = (frame.origin.y + deltaLimit) / frame.size.height
-
-        // Hide all the possible titles
-        navigationItem.titleView?.alpha = alpha
-        navigationBar.tintColor = navigationBar.tintColor.withAlphaComponent(alpha)
-        if let titleColor = navigationBar.titleTextAttributes?[NSForegroundColorAttributeName] as? UIColor {
-            navigationBar.titleTextAttributes?[NSForegroundColorAttributeName] = titleColor.withAlphaComponent(alpha)
-        } else {
-            navigationBar.titleTextAttributes?[NSForegroundColorAttributeName] = UIColor.black.withAlphaComponent(alpha)
-        }
-
-        // Hide all possible button items and navigation items
-        func shouldHideView(_ view: UIView) -> Bool {
-            let className = view.classForCoder.description()
-            return className == "UINavigationButton" ||
-                className == "UINavigationItemView" ||
-                className == "UIImageView" ||
-                className == "UISegmentedControl"
-        }
-        navigationBar.subviews
-            .filter(shouldHideView)
-            .forEach { $0.alpha = alpha }
-
-        // Hide the left items
-        navigationItem.leftBarButtonItem?.customView?.alpha = alpha
-        if let leftItems = navigationItem.leftBarButtonItems {
-            leftItems.forEach { $0.customView?.alpha = alpha }
-        }
-
-        // Hide the right items
-        navigationItem.rightBarButtonItem?.customView?.alpha = alpha
-        if let leftItems = navigationItem.rightBarButtonItems {
-            leftItems.forEach { $0.customView?.alpha = alpha }
-        }
-    }
-
-    // MARK: - UIGestureRecognizerDelegate
-
-<<<<<<< HEAD
-    /**
-     UIGestureRecognizerDelegate function. Enables the scrolling of both the content and the navigation bar
-     */
-    public func gestureRecognizer(gestureRecognizer: UIGestureRecognizer, shouldRecognizeSimultaneouslyWithGestureRecognizer otherGestureRecognizer: UIGestureRecognizer) -> Bool {
-=======
-    /** 
-    UIGestureRecognizerDelegate function. Enables the scrolling of both the content and the navigation bar
-    */
-    public func gestureRecognizer(_ gestureRecognizer: UIGestureRecognizer, shouldRecognizeSimultaneouslyWith otherGestureRecognizer: UIGestureRecognizer) -> Bool {
->>>>>>> 7b89685c
-        return true
-    }
-    
-    /**
-     UIGestureRecognizerDelegate function. Only scrolls the navigation bar with the content when `scrollingEnabled` is true
-     */
-    public func gestureRecognizer(_ gestureRecognizer: UIGestureRecognizer, shouldReceive touch: UITouch) -> Bool {
-        return scrollingEnabled
-    }
-    
-    deinit {
-        NSNotificationCenter.defaultCenter().removeObserver(self)
-    }
-    
+      } else {
+        state = .scrolling
+      }
+    }
+
+    if scrollDelta < 0 {
+      // Update the delay
+      delayDistance += scrollDelta
+
+      // Skip if the delay is not over yet
+      if delayDistance > 0 && maxDelay < contentOffset.y {
+        return
+      }
+
+      // Compute the bar position
+      if frame.origin.y - scrollDelta > statusBarHeight {
+        scrollDelta = frame.origin.y - statusBarHeight
+      }
+
+      // Detect when the bar is completely expanded
+      if frame.origin.y >= statusBarHeight {
+        state = .expanded
+        delayDistance = maxDelay
+      } else {
+        state = .scrolling
+      }
+    }
+
+    updateSizing(scrollDelta)
+    updateNavbarAlpha()
+    restoreContentOffset(scrollDelta)
+  }
+
+  private func updateSizing(_ delta: CGFloat) {
+    guard let topViewController = self.topViewController else { return }
+
+    var frame = navigationBar.frame
+
+    // Move the navigation bar
+    frame.origin = CGPoint(x: frame.origin.x, y: frame.origin.y - delta)
+    navigationBar.frame = frame
+
+    // Resize the view if the navigation bar is not translucent
+    if !navigationBar.isTranslucent {
+      let navBarY = navigationBar.frame.origin.y + navigationBar.frame.size.height
+      frame = topViewController.view.frame
+      frame.origin = CGPoint(x: frame.origin.x, y: navBarY)
+      frame.size = CGSize(width: frame.size.width, height: view.frame.size.height - (navBarY) - tabBarOffset)
+      topViewController.view.frame = frame
+    } else {
+      adjustContentInsets()
+    }
+  }
+
+  private func adjustContentInsets() {
+    if let view = scrollView() as? UICollectionView {
+      view.contentInset.top = navigationBar.frame.origin.y + navigationBar.frame.size.height
+      // When this is called by `hideNavbar(_:)` or `showNavbar(_:)`, the sticky header reamins still
+      // even if the content inset changed. This triggers a fake scroll, fixing the header's position
+      view.setContentOffset(CGPoint(x: contentOffset.x, y: contentOffset.y - 0.1), animated: false)
+    }
+  }
+
+  private func restoreContentOffset(_ delta: CGFloat) {
+    if navigationBar.isTranslucent || delta == 0 {
+      return
+    }
+
+    // Hold the scroll steady until the navbar appears/disappears
+    if let scrollView = scrollView() {
+      scrollView.setContentOffset(CGPoint(x: contentOffset.x, y: contentOffset.y - delta), animated: false)
+    }
+  }
+
+  private func checkForPartialScroll() {
+    let frame = navigationBar.frame
+    var duration = TimeInterval(0)
+    var delta = CGFloat(0.0)
+
+    // Scroll back down
+    if navigationBar.frame.origin.y >= (statusBarHeight - (frame.size.height / 2)) {
+      delta = frame.origin.y - statusBarHeight
+      duration = TimeInterval(abs((delta / (frame.size.height / 2)) * 0.2))
+      state = .expanded
+    } else {
+      // Scroll up
+      delta = frame.origin.y + deltaLimit
+      duration = TimeInterval(abs((delta / (frame.size.height / 2)) * 0.2))
+      state = .collapsed
+    }
+
+    delayDistance = maxDelay
+
+    UIView.animate(withDuration: duration, delay: 0, options: UIViewAnimationOptions.beginFromCurrentState, animations: {
+      self.updateSizing(delta)
+      self.updateNavbarAlpha()
+      }, completion: nil)
+  }
+
+  private func updateNavbarAlpha() {
+    guard let navigationItem = visibleViewController?.navigationItem else { return }
+
+    let frame = navigationBar.frame
+
+    // Change the alpha channel of every item on the navbr
+    let alpha = (frame.origin.y + deltaLimit) / frame.size.height
+
+    // Hide all the possible titles
+    navigationItem.titleView?.alpha = alpha
+    navigationBar.tintColor = navigationBar.tintColor.withAlphaComponent(alpha)
+    if let titleColor = navigationBar.titleTextAttributes?[NSForegroundColorAttributeName] as? UIColor {
+      navigationBar.titleTextAttributes?[NSForegroundColorAttributeName] = titleColor.withAlphaComponent(alpha)
+    } else {
+      navigationBar.titleTextAttributes?[NSForegroundColorAttributeName] = UIColor.black.withAlphaComponent(alpha)
+    }
+
+    // Hide all possible button items and navigation items
+    func shouldHideView(_ view: UIView) -> Bool {
+      let className = view.classForCoder.description()
+      return className == "UINavigationButton" ||
+        className == "UINavigationItemView" ||
+        className == "UIImageView" ||
+        className == "UISegmentedControl"
+    }
+    navigationBar.subviews
+      .filter(shouldHideView)
+      .forEach { $0.alpha = alpha }
+
+    // Hide the left items
+    navigationItem.leftBarButtonItem?.customView?.alpha = alpha
+    if let leftItems = navigationItem.leftBarButtonItems {
+      leftItems.forEach { $0.customView?.alpha = alpha }
+    }
+
+    // Hide the right items
+    navigationItem.rightBarButtonItem?.customView?.alpha = alpha
+    if let leftItems = navigationItem.rightBarButtonItems {
+      leftItems.forEach { $0.customView?.alpha = alpha }
+    }
+  }
+
+  // MARK: - UIGestureRecognizerDelegate
+
+  /**
+   UIGestureRecognizerDelegate function. Enables the scrolling of both the content and the navigation bar
+   */
+  public func gestureRecognizer(_ gestureRecognizer: UIGestureRecognizer, shouldRecognizeSimultaneouslyWith otherGestureRecognizer: UIGestureRecognizer) -> Bool {
+    return true
+  }
+
+  /**
+   UIGestureRecognizerDelegate function. Only scrolls the navigation bar with the content when `scrollingEnabled` is true
+   */
+  public func gestureRecognizer(_ gestureRecognizer: UIGestureRecognizer, shouldReceive touch: UITouch) -> Bool {
+    return scrollingEnabled
+  }
+
+  deinit {
+    NotificationCenter.default.removeObserver(self)
+  }
+
 }