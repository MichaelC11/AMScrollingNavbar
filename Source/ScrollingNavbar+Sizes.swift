import UIKit
import WebKit

/**
 Implements the main functions providing constants values and computed ones
 */
extension ScrollingNavigationController {

  // MARK: - View sizing

  var fullNavbarHeight: CGFloat {
    return navbarHeight + statusBarHeight
  }

  var navbarHeight: CGFloat {
    return navigationBar.frame.size.height
  }

  var statusBarHeight: CGFloat {
<<<<<<< HEAD
    return UIApplication.shared.statusBarFrame.size.height - extendedStatusBarDifference
  }

  // Extended status call changes the bounds of the presented view
  var extendedStatusBarDifference: CGFloat {
    return abs(view.bounds.height - (UIApplication.shared.delegate?.window??.frame.size.height ?? UIScreen.main.bounds.height))
=======
    return UIApplication.shared.statusBarFrame.size.height
>>>>>>> 6a17d476
  }

  var tabBarOffset: CGFloat {
    // Only account for the tab bar if a tab bar controller is present and the bar is not translucent
    if let tabBarController = tabBarController {
      return tabBarController.tabBar.isTranslucent ? 0 : tabBarController.tabBar.frame.height
    }
    return 0
  }

  func scrollView() -> UIScrollView? {
    if let webView = self.scrollableView as? UIWebView {
      return webView.scrollView
    } else if let wkWebView = self.scrollableView as? WKWebView {
      return wkWebView.scrollView
    } else {
      return scrollableView as? UIScrollView
    }
  }

  var contentOffset: CGPoint {
    return scrollView()?.contentOffset ?? CGPoint.zero
  }

  var contentSize: CGSize {
    guard let scrollView = scrollView() else {
      return CGSize.zero
    }
<<<<<<< HEAD

=======
    
>>>>>>> 6a17d476
    let verticalInset = scrollView.contentInset.top + scrollView.contentInset.bottom
    return CGSize(width: scrollView.contentSize.width, height: scrollView.contentSize.height + verticalInset)
  }

  var deltaLimit: CGFloat {
    return navbarHeight - statusBarHeight
  }
}<|MERGE_RESOLUTION|>--- conflicted
+++ resolved
@@ -5,30 +5,26 @@
  Implements the main functions providing constants values and computed ones
  */
 extension ScrollingNavigationController {
-
+  
   // MARK: - View sizing
-
+  
   var fullNavbarHeight: CGFloat {
     return navbarHeight + statusBarHeight
   }
-
+  
   var navbarHeight: CGFloat {
     return navigationBar.frame.size.height
   }
-
+  
   var statusBarHeight: CGFloat {
-<<<<<<< HEAD
     return UIApplication.shared.statusBarFrame.size.height - extendedStatusBarDifference
   }
-
+  
   // Extended status call changes the bounds of the presented view
   var extendedStatusBarDifference: CGFloat {
     return abs(view.bounds.height - (UIApplication.shared.delegate?.window??.frame.size.height ?? UIScreen.main.bounds.height))
-=======
-    return UIApplication.shared.statusBarFrame.size.height
->>>>>>> 6a17d476
   }
-
+  
   var tabBarOffset: CGFloat {
     // Only account for the tab bar if a tab bar controller is present and the bar is not translucent
     if let tabBarController = tabBarController {
@@ -36,7 +32,7 @@
     }
     return 0
   }
-
+  
   func scrollView() -> UIScrollView? {
     if let webView = self.scrollableView as? UIWebView {
       return webView.scrollView
@@ -46,24 +42,20 @@
       return scrollableView as? UIScrollView
     }
   }
-
+  
   var contentOffset: CGPoint {
     return scrollView()?.contentOffset ?? CGPoint.zero
   }
-
+  
   var contentSize: CGSize {
     guard let scrollView = scrollView() else {
       return CGSize.zero
     }
-<<<<<<< HEAD
-
-=======
     
->>>>>>> 6a17d476
     let verticalInset = scrollView.contentInset.top + scrollView.contentInset.bottom
     return CGSize(width: scrollView.contentSize.width, height: scrollView.contentSize.height + verticalInset)
   }
-
+  
   var deltaLimit: CGFloat {
     return navbarHeight - statusBarHeight
   }
