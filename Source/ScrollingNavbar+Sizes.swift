--- conflicted
+++ resolved
@@ -1,53 +1,49 @@
 import UIKit
 
 /**
-    Implements the main functions providing constants values and computed ones
-*/
+ Implements the main functions providing constants values and computed ones
+ */
 extension ScrollingNavigationController {
 
-    // MARK: - View sizing
+  // MARK: - View sizing
 
-    var fullNavbarHeight: CGFloat {
-        return navbarHeight + statusBarHeight
+  var fullNavbarHeight: CGFloat {
+    return navbarHeight + statusBarHeight
+  }
+
+  var navbarHeight: CGFloat {
+    return navigationBar.frame.size.height
+  }
+
+  var statusBarHeight: CGFloat {
+    return UIApplication.shared.statusBarFrame.size.height
+  }
+
+  var tabBarOffset: CGFloat {
+    // Only account for the tab bar if a tab bar controller is present and the bar is not translucent
+    if let tabBarController = tabBarController {
+      return tabBarController.tabBar.isTranslucent ? 0 : tabBarController.tabBar.frame.height
     }
+    return 0
+  }
 
-    var navbarHeight: CGFloat {
-        return navigationBar.frame.size.height
+  func scrollView() -> UIScrollView? {
+    if let webView = self.scrollableView as? UIWebView {
+      return webView.scrollView
+    } else {
+      return scrollableView as? UIScrollView
     }
+  }
 
-    var statusBarHeight: CGFloat {
-<<<<<<< HEAD
-        return UIApplication.sharedApplication().statusBarFrame.size.height - self.view.convertRect(self.view.bounds, toView: nil).minY
-=======
-        return UIApplication.shared.statusBarFrame.size.height
->>>>>>> 7b89685c
-    }
+  var contentOffset: CGPoint {
+    return scrollView()?.contentOffset ?? CGPoint.zero
+  }
 
-    var tabBarOffset: CGFloat {
-        // Only account for the tab bar if a tab bar controller is present and the bar is not translucent
-        if let tabBarController = tabBarController {
-            return tabBarController.tabBar.isTranslucent ? 0 : tabBarController.tabBar.frame.height
-        }
-        return 0
-    }
+  var contentSize: CGSize {
+    return scrollView()?.contentSize ?? CGSize.zero
+  }
 
-    func scrollView() -> UIScrollView? {
-        if let webView = self.scrollableView as? UIWebView {
-            return webView.scrollView
-        } else {
-            return scrollableView as? UIScrollView
-        }
-    }
-
-    var contentOffset: CGPoint {
-        return scrollView()?.contentOffset ?? CGPoint.zero
-    }
-
-    var contentSize: CGSize {
-        return scrollView()?.contentSize ?? CGSize.zero
-    }
-
-    var deltaLimit: CGFloat {
-        return navbarHeight - statusBarHeight
-    }
+  var deltaLimit: CGFloat {
+    return navbarHeight - statusBarHeight
+  }
 }